import collections

import numpy as np
import pandas as pd
from sklearn.base import BaseEstimator, TransformerMixin
from sklearn.linear_model import LinearRegression
from sklearn.preprocessing import QuantileTransformer, quantile_transform
from sklearn.utils.validation import check_is_fitted

Cdf = collections.namedtuple('CDF', ['pp', 'vals'])


<<<<<<< HEAD
=======
def check_max_features(array, n=1):
    if array.ndim == 1:
        pass
    elif array.ndim == 2:
        n_features = array.shape[1]
        if n_features > n:
            raise ValueError(
                'Found array with %d features (shape=%s) while '
                'a maximum of %d is required' % (n_features, array.shape, n)
            )

    else:
        raise ValueError(
            'Found array with %d dimensions. Unclear which should '
            'be the feature dim.' % array.ndim
        )
    return array


>>>>>>> 88409113
def plotting_positions(n, alpha=0.4, beta=0.4):
    '''Returns a monotonic array of plotting positions.
    Parameters
    ----------
    n : int
        Length of plotting positions to return.
    alpha, beta : float
        Plotting positions parameter. Default is 0.4.
    Returns
    -------
    positions : ndarray
        Quantile mapped data with shape from `input_data` and probability
            distribution from `data_to_match`.
    See Also
    --------
    scipy.stats.mstats.plotting_positions
    '''
    return (np.arange(1, n + 1) - alpha) / (n + 1.0 - alpha - beta)


class LinearTrendTransformer(TransformerMixin, BaseEstimator):
    """Transform features by removing linear trends.

    Uses Ordinary least squares Linear Regression as implemented in
    sklear.linear_model.LinearRegression.

    Parameters
    ----------
    **lr_kwargs
        Keyword arguments to pass to sklearn.linear_model.LinearRegression

    Attributes
    ----------
    lr_model_ : sklearn.linear_model.LinearRegression
        Linear Regression object.
    """

    def __init__(self, lr_kwargs={}):
        self.lr_kwargs = lr_kwargs

    def fit(self, X, y=None):
        """Compute the linear trend.

        Parameters
        ----------
        X : array-like, shape  [n_samples, n_features]
            Training data.
        """
        X = self._validate_data(X)
        self.lr_model_ = LinearRegression(**self.lr_kwargs)
        self.lr_model_.fit(np.arange(len(X)).reshape(-1, 1), X)
        return self

    def transform(self, X):
        """Perform transformation by removing the trend.

        Parameters
        ----------
        X : array-like, shape  [n_samples, n_features]
            The data that should be detrended.
        """
        # validate input data
        check_is_fitted(self)
        X = self._validate_data(X)
        return X - self._trendline(X)

    def inverse_transform(self, X):
        """Add the trend back to the data.

        Parameters
        ----------
        X : array-like, shape  [n_samples, n_features]
            The data that should be transformed back.
        """
        # validate input data
        check_is_fitted(self)
        X = self._validate_data(X)
        return X + self._trendline(X)

    def _trendline(self, X):
        """ helper function to calculate a linear trendline """
        X = self._validate_data(X)
        return self.lr_model_.predict(np.arange(len(X)).reshape(-1, 1))

    def _more_tags(self):
        return {'_xfail_checks': {'check_methods_subset_invariance': 'because'}}


class QuantileMapper(BaseEstimator, TransformerMixin):
    """Transform features using quantile mapping.

    Parameters
    ----------
    detrend : boolean, optional
        If True, detrend the data before quantile mapping and add the trend
        back after transforming. Default is False.
    lt_kwargs : dict, optional
        Dictionary of keyword arguments to pass to the LinearTrendTransformer
    qm_kwargs : dict, optional
        Dictionary of keyword arguments to pass to the QuantileMapper

    Attributes
    ----------
    x_cdf_fit_ : QuantileTransformer
        QuantileTranform for fit(X)
    """

    def __init__(self, detrend=False, lt_kwargs={}, qt_kwargs={}):

        self.detrend = detrend
        self.lt_kwargs = lt_kwargs
        self.qt_kwargs = qt_kwargs

    def fit(self, X, y=None):
        """Fit the quantile mapping model.

        Parameters
        ----------
        X : array-like, shape  [n_samples, n_features]
            Training data.
        """
        # TO-DO: fix validate data fctn
        X = self._validate_data(X)

        qt_kws = self.qt_kwargs.copy()

        if 'n_quantiles' not in qt_kws:
            qt_kws['n_quantiles'] = len(X)

        # maybe detrend the input datasets
        if self.detrend:
            x_to_cdf = LinearTrendTransformer(**self.lt_kwargs).fit_transform(X)
        else:
            x_to_cdf = X

        # calculate the cdfs for X
        # TODO: replace this transformer with something that uses robust
        # empirical cdf plotting positions
        qt = QuantileTransformer(**qt_kws)

        self.x_cdf_fit_ = qt.fit(x_to_cdf)

        return self

    def transform(self, X):
        """Perform the quantile mapping.

        Parameters
        ----------
        X : array_like, shape [n_samples, n_features]
            Samples.
        """
        # validate input data
        check_is_fitted(self)
        # TO-DO: fix validate_data fctn
        X = self._validate_data(X)

        # maybe detrend the datasets
        if self.detrend:
            x_trend = LinearTrendTransformer(**self.lt_kwargs).fit(X)
            x_to_cdf = x_trend.transform(X)
        else:
            x_to_cdf = X

        # do the final mapping
        qt_kws = self.qt_kwargs.copy()
        if 'n_quantiles' not in qt_kws:
            qt_kws['n_quantiles'] = len(X)

        x_quantiles = quantile_transform(x_to_cdf, copy=True, **qt_kws)
        x_qmapped = self.x_cdf_fit_.inverse_transform(x_quantiles)

        # add the trend back
        if self.detrend:
            x_qmapped = x_trend.inverse_transform(x_qmapped)

        return x_qmapped

    def _more_tags(self):
        return {'_xfail_checks': {'check_methods_subset_invariance': 'because'}}


def ensure_samples_features(obj):
    """helper function to ensure sammples conform to sklearn format
    requirements
    """
    if isinstance(obj, pd.DataFrame):
        return obj
    if isinstance(obj, pd.Series):
        return obj.to_frame()
    if isinstance(obj, np.ndarray):
        if obj.ndim == 2:
            return obj
        if obj.ndim == 1:
            return obj.reshape(-1, 1)
    return obj  # hope for the best, probably better to raise an error here<|MERGE_RESOLUTION|>--- conflicted
+++ resolved
@@ -10,8 +10,6 @@
 Cdf = collections.namedtuple('CDF', ['pp', 'vals'])
 
 
-<<<<<<< HEAD
-=======
 def check_max_features(array, n=1):
     if array.ndim == 1:
         pass
@@ -31,187 +29,27 @@
     return array
 
 
->>>>>>> 88409113
 def plotting_positions(n, alpha=0.4, beta=0.4):
     '''Returns a monotonic array of plotting positions.
+
     Parameters
     ----------
     n : int
         Length of plotting positions to return.
     alpha, beta : float
         Plotting positions parameter. Default is 0.4.
+
     Returns
     -------
     positions : ndarray
         Quantile mapped data with shape from `input_data` and probability
-            distribution from `data_to_match`.
+        distribution from `data_to_match`.
+
     See Also
     --------
     scipy.stats.mstats.plotting_positions
     '''
     return (np.arange(1, n + 1) - alpha) / (n + 1.0 - alpha - beta)
-
-
-class LinearTrendTransformer(TransformerMixin, BaseEstimator):
-    """Transform features by removing linear trends.
-
-    Uses Ordinary least squares Linear Regression as implemented in
-    sklear.linear_model.LinearRegression.
-
-    Parameters
-    ----------
-    **lr_kwargs
-        Keyword arguments to pass to sklearn.linear_model.LinearRegression
-
-    Attributes
-    ----------
-    lr_model_ : sklearn.linear_model.LinearRegression
-        Linear Regression object.
-    """
-
-    def __init__(self, lr_kwargs={}):
-        self.lr_kwargs = lr_kwargs
-
-    def fit(self, X, y=None):
-        """Compute the linear trend.
-
-        Parameters
-        ----------
-        X : array-like, shape  [n_samples, n_features]
-            Training data.
-        """
-        X = self._validate_data(X)
-        self.lr_model_ = LinearRegression(**self.lr_kwargs)
-        self.lr_model_.fit(np.arange(len(X)).reshape(-1, 1), X)
-        return self
-
-    def transform(self, X):
-        """Perform transformation by removing the trend.
-
-        Parameters
-        ----------
-        X : array-like, shape  [n_samples, n_features]
-            The data that should be detrended.
-        """
-        # validate input data
-        check_is_fitted(self)
-        X = self._validate_data(X)
-        return X - self._trendline(X)
-
-    def inverse_transform(self, X):
-        """Add the trend back to the data.
-
-        Parameters
-        ----------
-        X : array-like, shape  [n_samples, n_features]
-            The data that should be transformed back.
-        """
-        # validate input data
-        check_is_fitted(self)
-        X = self._validate_data(X)
-        return X + self._trendline(X)
-
-    def _trendline(self, X):
-        """ helper function to calculate a linear trendline """
-        X = self._validate_data(X)
-        return self.lr_model_.predict(np.arange(len(X)).reshape(-1, 1))
-
-    def _more_tags(self):
-        return {'_xfail_checks': {'check_methods_subset_invariance': 'because'}}
-
-
-class QuantileMapper(BaseEstimator, TransformerMixin):
-    """Transform features using quantile mapping.
-
-    Parameters
-    ----------
-    detrend : boolean, optional
-        If True, detrend the data before quantile mapping and add the trend
-        back after transforming. Default is False.
-    lt_kwargs : dict, optional
-        Dictionary of keyword arguments to pass to the LinearTrendTransformer
-    qm_kwargs : dict, optional
-        Dictionary of keyword arguments to pass to the QuantileMapper
-
-    Attributes
-    ----------
-    x_cdf_fit_ : QuantileTransformer
-        QuantileTranform for fit(X)
-    """
-
-    def __init__(self, detrend=False, lt_kwargs={}, qt_kwargs={}):
-
-        self.detrend = detrend
-        self.lt_kwargs = lt_kwargs
-        self.qt_kwargs = qt_kwargs
-
-    def fit(self, X, y=None):
-        """Fit the quantile mapping model.
-
-        Parameters
-        ----------
-        X : array-like, shape  [n_samples, n_features]
-            Training data.
-        """
-        # TO-DO: fix validate data fctn
-        X = self._validate_data(X)
-
-        qt_kws = self.qt_kwargs.copy()
-
-        if 'n_quantiles' not in qt_kws:
-            qt_kws['n_quantiles'] = len(X)
-
-        # maybe detrend the input datasets
-        if self.detrend:
-            x_to_cdf = LinearTrendTransformer(**self.lt_kwargs).fit_transform(X)
-        else:
-            x_to_cdf = X
-
-        # calculate the cdfs for X
-        # TODO: replace this transformer with something that uses robust
-        # empirical cdf plotting positions
-        qt = QuantileTransformer(**qt_kws)
-
-        self.x_cdf_fit_ = qt.fit(x_to_cdf)
-
-        return self
-
-    def transform(self, X):
-        """Perform the quantile mapping.
-
-        Parameters
-        ----------
-        X : array_like, shape [n_samples, n_features]
-            Samples.
-        """
-        # validate input data
-        check_is_fitted(self)
-        # TO-DO: fix validate_data fctn
-        X = self._validate_data(X)
-
-        # maybe detrend the datasets
-        if self.detrend:
-            x_trend = LinearTrendTransformer(**self.lt_kwargs).fit(X)
-            x_to_cdf = x_trend.transform(X)
-        else:
-            x_to_cdf = X
-
-        # do the final mapping
-        qt_kws = self.qt_kwargs.copy()
-        if 'n_quantiles' not in qt_kws:
-            qt_kws['n_quantiles'] = len(X)
-
-        x_quantiles = quantile_transform(x_to_cdf, copy=True, **qt_kws)
-        x_qmapped = self.x_cdf_fit_.inverse_transform(x_quantiles)
-
-        # add the trend back
-        if self.detrend:
-            x_qmapped = x_trend.inverse_transform(x_qmapped)
-
-        return x_qmapped
-
-    def _more_tags(self):
-        return {'_xfail_checks': {'check_methods_subset_invariance': 'because'}}
 
 
 def ensure_samples_features(obj):
@@ -227,4 +65,166 @@
             return obj
         if obj.ndim == 1:
             return obj.reshape(-1, 1)
-    return obj  # hope for the best, probably better to raise an error here+    return obj  # hope for the best, probably better to raise an error here
+
+
+class LinearTrendTransformer(TransformerMixin, BaseEstimator):
+    """Transform features by removing linear trends.
+
+    Uses Ordinary least squares Linear Regression as implemented in
+    sklear.linear_model.LinearRegression.
+
+    Parameters
+    ----------
+    **lr_kwargs
+        Keyword arguments to pass to sklearn.linear_model.LinearRegression
+
+    Attributes
+    ----------
+    lr_model_ : sklearn.linear_model.LinearRegression
+        Linear Regression object.
+    """
+
+    def __init__(self, lr_kwargs={}):
+        self.lr_kwargs = lr_kwargs
+
+    def fit(self, X, y=None):
+        """Compute the linear trend.
+
+        Parameters
+        ----------
+        X : array-like, shape  [n_samples, n_features]
+            Training data.
+        """
+        X = self._validate_data(X)
+        self.lr_model_ = LinearRegression(**self.lr_kwargs)
+        self.lr_model_.fit(np.arange(len(X)).reshape(-1, 1), X)
+        return self
+
+    def transform(self, X):
+        """Perform transformation by removing the trend.
+
+        Parameters
+        ----------
+        X : array-like, shape  [n_samples, n_features]
+            The data that should be detrended.
+        """
+        # validate input data
+        check_is_fitted(self)
+        X = self._validate_data(X)
+        return X - self._trendline(X)
+
+    def inverse_transform(self, X):
+        """Add the trend back to the data.
+
+        Parameters
+        ----------
+        X : array-like, shape  [n_samples, n_features]
+            The data that should be transformed back.
+        """
+        # validate input data
+        check_is_fitted(self)
+        X = self._validate_data(X)
+        return X + self._trendline(X)
+
+    def _trendline(self, X):
+        """ helper function to calculate a linear trendline """
+        X = self._validate_data(X)
+        return self.lr_model_.predict(np.arange(len(X)).reshape(-1, 1))
+
+    def _more_tags(self):
+        return {'_xfail_checks': {'check_methods_subset_invariance': 'because'}}
+
+
+class QuantileMapper(TransformerMixin, BaseEstimator):
+    """Transform features using quantile mapping.
+
+    Parameters
+    ----------
+    detrend : boolean, optional
+        If True, detrend the data before quantile mapping and add the trend
+        back after transforming. Default is False.
+    lt_kwargs : dict, optional
+        Dictionary of keyword arguments to pass to the LinearTrendTransformer
+    qm_kwargs : dict, optional
+        Dictionary of keyword arguments to pass to the QuantileMapper
+
+    Attributes
+    ----------
+    x_cdf_fit_ : QuantileTransformer
+        QuantileTranform for fit(X)
+    """
+
+    def __init__(self, detrend=False, lt_kwargs={}, qt_kwargs={}):
+
+        self.detrend = detrend
+        self.lt_kwargs = lt_kwargs
+        self.qt_kwargs = qt_kwargs
+
+    def fit(self, X, y=None):
+        """Fit the quantile mapping model.
+
+        Parameters
+        ----------
+        X : array-like, shape  [n_samples, n_features]
+            Training data.
+        """
+        # TO-DO: fix validate data fctn
+        X = self._validate_data(X)
+
+        qt_kws = self.qt_kwargs.copy()
+
+        if 'n_quantiles' not in qt_kws:
+            qt_kws['n_quantiles'] = len(X)
+
+        # maybe detrend the input datasets
+        if self.detrend:
+            x_to_cdf = LinearTrendTransformer(**self.lt_kwargs).fit_transform(X)
+        else:
+            x_to_cdf = X
+
+        # calculate the cdfs for X
+        # TODO: replace this transformer with something that uses robust
+        # empirical cdf plotting positions
+        qt = QuantileTransformer(**qt_kws)
+
+        self.x_cdf_fit_ = qt.fit(x_to_cdf)
+
+        return self
+
+    def transform(self, X):
+        """Perform the quantile mapping.
+
+        Parameters
+        ----------
+        X : array_like, shape [n_samples, n_features]
+            Samples.
+        """
+        # validate input data
+        check_is_fitted(self)
+        # TO-DO: fix validate_data fctn
+        X = self._validate_data(X)
+
+        # maybe detrend the datasets
+        if self.detrend:
+            x_trend = LinearTrendTransformer(**self.lt_kwargs).fit(X)
+            x_to_cdf = x_trend.transform(X)
+        else:
+            x_to_cdf = X
+
+        # do the final mapping
+        qt_kws = self.qt_kwargs.copy()
+        if 'n_quantiles' not in qt_kws:
+            qt_kws['n_quantiles'] = len(X)
+
+        x_quantiles = quantile_transform(x_to_cdf, copy=True, **qt_kws)
+        x_qmapped = self.x_cdf_fit_.inverse_transform(x_quantiles)
+
+        # add the trend back
+        if self.detrend:
+            x_qmapped = x_trend.inverse_transform(x_qmapped)
+
+        return x_qmapped
+
+    def _more_tags(self):
+        return {'_xfail_checks': {'check_methods_subset_invariance': 'because'}}