import warnings

import numpy as np
<<<<<<< HEAD
from scipy.spatial import cKDTree
from sklearn.linear_model import LinearRegression
=======
from sklearn.base import RegressorMixin
from sklearn.linear_model import LinearRegression
from sklearn.linear_model.base import LinearModel
from sklearn.neighbors import KDTree
>>>>>>> 0f00bb9b
from sklearn.utils.validation import check_is_fitted

from .base import AbstractDownscaler
from .utils import ensure_samples_features


class AnalogBase(AbstractDownscaler):
    _fit_attributes = ["kdtree_", "y_"]

    def fit(self, X, y):
        """ Fit Analog model using a KDTree

        Parameters
        ----------
        X : pd.Series or pd.DataFrame, shape (n_samples, 1)
            Training data
        y : pd.Series or pd.DataFrame, shape (n_samples, 1)
            Target values.

        Returns
        -------
        self : returns an instance of self.
        """
        if len(X) < self.n_analogs:
            warnings.warn('length of X is less than n_analogs, setting n_analogs = len(X)')
            self.n_analogs = len(X)

        self.kdtree_ = KDTree(X, **self.kdtree_kwargs)
        self.y_ = y

        return self


class AnalogRegression(AnalogBase):
    """ AnalogRegression

    Parameters
    ----------
    n_analogs: int
        Number of analogs to use when building linear regression
    kdtree_kwargs : dict
        Keyword arguments to pass to the sklearn.neighbors.KDTree constructor
    query_kwargs : dict
        Keyword arguments to pass to the sklearn.neighbors.KDTree.query method
    lr_kwargs : dict
        Keyword arguments to pass to the sklear.linear_model.LinearRegression
        constructor

    Attributes
    ----------
    kdtree_ : sklearn.neighbors.KDTree
        KDTree object
    """

    def __init__(self, n_analogs=200, kdtree_kwargs={}, query_kwargs={}, lr_kwargs={}):

        self.n_analogs = n_analogs
        self.kdtree_kwargs = kdtree_kwargs
        self.query_kwargs = query_kwargs
        self.lr_kwargs = lr_kwargs

    def predict(self, X):
        """ Predict using the AnalogRegression model

        Parameters
        ----------
        X : DataFrame, shape (n_samples, 1)
            Samples.

        Returns
        -------
        C : pd.DataFrame, shape (n_samples, 1)
            Returns predicted values.
        """
        check_is_fitted(self, self._fit_attributes)

        predicted = np.empty(len(X))

        # TODO - extract from lr_model's below.
        self.stats = {}

        for i, (_, row) in enumerate(X.iterrows()):
            # predict for this time step
            predicted[i] = self._predict_one_step(ensure_samples_features(row.values))

        return predicted

    def _predict_one_step(self, X):
        # get analogs
        inds = self.kdtree_.query(
            X, k=self.n_analogs, return_distance=False, **self.query_kwargs
        ).squeeze()

        # extract data to train linear regression model
        x = np.asarray(self.kdtree_.data)[inds]
        y = self.y_.values[inds]

        # train linear regression model
        lr_model = LinearRegression(**self.lr_kwargs).fit(x, y)

        # predict for this time step
        predicted = lr_model.predict(ensure_samples_features(X))
        return predicted


class PureAnalog(AnalogBase):
    """ PureAnalog

    Attributes
    ----------
    kdtree_ : sklearn.neighbors.KDTree
        KDTree object
    n_analogs : int
        Number of analogs to use
    thresh : float
        Subset analogs based on threshold
    stats : bool
        Calculate fit statistics during predict step
    kdtree_kwargs : dict
        Dictionary of keyword arguments to pass to cKDTree constructor
    query_kwargs : dict
        Dictionary of keyword arguments to pass to `cKDTree.query`
    """

    def __init__(
        self,
        n_analogs=200,
        kind="best_analog",
        thresh=None,
        stats=True,
        kdtree_kwargs={},
        query_kwargs={},
    ):
        self.thresh = thresh
        self.stats = stats
        self.kdtree_kwargs = kdtree_kwargs
        self.query_kwargs = query_kwargs

        if kind == "best_analog" or n_analogs == 1:
            self.n_analogs = 1
            self.kind = "best_analog"
        else:
            self.n_analogs = n_analogs
            self.kind = kind

    def predict(self, X):
        """Predict using the PureAnalog model

        Parameters
        ----------
        X : pd.Series or pd.DataFrame, shape (n_samples, 1)
            Samples.

        Returns
        -------
        C : pd.DataFrame, shape (n_samples, 1)
            Returns predicted values.
        """
        check_is_fitted(self, self._fit_attributes)
        self.stats_ = {}

        dist, inds = self.kdtree_.query(X, k=self.n_analogs, **self.query_kwargs)

        analogs = np.take(self.y_.values, inds, axis=0)

        if self.thresh is not None:
            # TODO: rethink how the analog threshold is applied.
            # There are certainly edge cases not dealt with properly here
            # particularly in the weight analogs case
            analog_mask = analogs > self.thresh
            masked_analogs = analogs[analog_mask]

        if self.kind == "best_analog":
            predicted = analogs

        elif self.kind == "sample_analogs":
            # get 1 random index to sample from the analogs
            rand_inds = np.random.randint(low=0, high=self.n_analogs, size=len(X))
            # select the analog now
            predicted = select_analogs(analogs, rand_inds)

        elif self.kind == "weight_analogs":
            # take weighted average
            # work around for zero distances (perfect matches)
            tiny = 1e-20
            weights = 1.0 / np.where(dist == 0, tiny, dist)
            if self.thresh:
                predicted = np.average(masked_analogs, weights=weights, axis=1)
            else:
                predicted = np.average(analogs.squeeze(), weights=weights, axis=1)

        elif self.kind == "mean_analogs":
            if self.thresh is not None:
                predicted = masked_analogs.mean(axis=1)
            else:
                predicted = analogs.mean(axis=1)

        else:
            raise ValueError("got unexpected kind %s" % self.kind)

        if self.thresh is not None:
            # for mean/weight cases, this fills nans when all analogs
            # were below thresh
            predicted = np.nan_to_num(predicted, nan=0.0)

        if self.stats:
            # calculate the standard deviation of the anlogs
            if self.thresh is None:
                self.stats_["error"] = analogs.std(axis=1)
            else:
                self.stats_["error"] = analogs.where(analog_mask).std(axis=1)
                # calculate the probability of precip
                self.stats_["pop"] = np.where(analog_mask, 1, 0).mean(axis=1)

        return predicted


def select_analogs(analogs, inds):
    # todo: this is possible with fancy indexing
    out = np.empty(len(analogs))
    for i, ind in enumerate(inds):
        out[i] = analogs[i, ind]
    return out<|MERGE_RESOLUTION|>--- conflicted
+++ resolved
@@ -1,15 +1,8 @@
 import warnings
 
 import numpy as np
-<<<<<<< HEAD
-from scipy.spatial import cKDTree
 from sklearn.linear_model import LinearRegression
-=======
-from sklearn.base import RegressorMixin
-from sklearn.linear_model import LinearRegression
-from sklearn.linear_model.base import LinearModel
 from sklearn.neighbors import KDTree
->>>>>>> 0f00bb9b
 from sklearn.utils.validation import check_is_fitted
 
 from .base import AbstractDownscaler
@@ -17,7 +10,7 @@
 
 
 class AnalogBase(AbstractDownscaler):
-    _fit_attributes = ["kdtree_", "y_"]
+    _fit_attributes = ['kdtree_', 'y_']
 
     def fit(self, X, y):
         """ Fit Analog model using a KDTree
@@ -137,7 +130,7 @@
     def __init__(
         self,
         n_analogs=200,
-        kind="best_analog",
+        kind='best_analog',
         thresh=None,
         stats=True,
         kdtree_kwargs={},
@@ -148,9 +141,9 @@
         self.kdtree_kwargs = kdtree_kwargs
         self.query_kwargs = query_kwargs
 
-        if kind == "best_analog" or n_analogs == 1:
+        if kind == 'best_analog' or n_analogs == 1:
             self.n_analogs = 1
-            self.kind = "best_analog"
+            self.kind = 'best_analog'
         else:
             self.n_analogs = n_analogs
             self.kind = kind
@@ -182,16 +175,16 @@
             analog_mask = analogs > self.thresh
             masked_analogs = analogs[analog_mask]
 
-        if self.kind == "best_analog":
+        if self.kind == 'best_analog':
             predicted = analogs
 
-        elif self.kind == "sample_analogs":
+        elif self.kind == 'sample_analogs':
             # get 1 random index to sample from the analogs
             rand_inds = np.random.randint(low=0, high=self.n_analogs, size=len(X))
             # select the analog now
             predicted = select_analogs(analogs, rand_inds)
 
-        elif self.kind == "weight_analogs":
+        elif self.kind == 'weight_analogs':
             # take weighted average
             # work around for zero distances (perfect matches)
             tiny = 1e-20
@@ -201,14 +194,14 @@
             else:
                 predicted = np.average(analogs.squeeze(), weights=weights, axis=1)
 
-        elif self.kind == "mean_analogs":
+        elif self.kind == 'mean_analogs':
             if self.thresh is not None:
                 predicted = masked_analogs.mean(axis=1)
             else:
                 predicted = analogs.mean(axis=1)
 
         else:
-            raise ValueError("got unexpected kind %s" % self.kind)
+            raise ValueError('got unexpected kind %s' % self.kind)
 
         if self.thresh is not None:
             # for mean/weight cases, this fills nans when all analogs
@@ -218,11 +211,11 @@
         if self.stats:
             # calculate the standard deviation of the anlogs
             if self.thresh is None:
-                self.stats_["error"] = analogs.std(axis=1)
+                self.stats_['error'] = analogs.std(axis=1)
             else:
-                self.stats_["error"] = analogs.where(analog_mask).std(axis=1)
+                self.stats_['error'] = analogs.where(analog_mask).std(axis=1)
                 # calculate the probability of precip
-                self.stats_["pop"] = np.where(analog_mask, 1, 0).mean(axis=1)
+                self.stats_['pop'] = np.where(analog_mask, 1, 0).mean(axis=1)
 
         return predicted
 
